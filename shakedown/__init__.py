from shakedown.cli import *
from shakedown.cli.helpers import *
from shakedown.dcos import *
from shakedown.dcos.command import *
from shakedown.dcos.file import *
from shakedown.dcos.package import *
from shakedown.dcos.service import *
from shakedown.dcos.task import *
<<<<<<< HEAD
from shakedown.dcos.zookeeper import *
=======
from shakedown.dcos.agent import *
>>>>>>> 0c946600

VERSION='1.0.0'<|MERGE_RESOLUTION|>--- conflicted
+++ resolved
@@ -6,10 +6,7 @@
 from shakedown.dcos.package import *
 from shakedown.dcos.service import *
 from shakedown.dcos.task import *
-<<<<<<< HEAD
 from shakedown.dcos.zookeeper import *
-=======
 from shakedown.dcos.agent import *
->>>>>>> 0c946600
 
 VERSION='1.0.0'